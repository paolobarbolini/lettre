--- conflicted
+++ resolved
@@ -1,11 +1,8 @@
 use std::{
     fmt::{self, Debug},
     marker::PhantomData,
-<<<<<<< HEAD
     time::Duration,
-=======
     sync::Arc,
->>>>>>> 0c8085db
 };
 
 use async_trait::async_trait;
